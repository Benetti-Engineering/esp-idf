--- conflicted
+++ resolved
@@ -259,24 +259,19 @@
     - make html
     - ../check_doc_warnings.sh
 
-<<<<<<< HEAD
 verify_cmake_style:
   stage: build
   image: $CI_DOCKER_REGISTRY/esp32-ci-env$BOT_DOCKER_IMAGE_TAG
   script:
     tools/cmake/run_cmake_lint.sh
 
-test_nvs_on_host:
-  stage: test
-=======
 .host_test_template: &host_test_template
   stage: host_test
->>>>>>> 53509c7b
   image: $CI_DOCKER_REGISTRY/esp32-ci-env$BOT_DOCKER_IMAGE_TAG
   tags:
     - host_test
   dependencies: []
-    
+
 test_nvs_on_host:
   <<: *host_test_template
   script:
@@ -284,15 +279,7 @@
     - make test
 
 test_nvs_coverage:
-<<<<<<< HEAD
-  stage: test
-  image: $CI_DOCKER_REGISTRY/esp32-ci-env$BOT_DOCKER_IMAGE_TAG
-  tags:
-    - host_test
-  dependencies: []
-=======
   <<: *host_test_template
->>>>>>> 53509c7b
   artifacts:
     paths:
       - components/nvs_flash/test_nvs_host/coverage_report
@@ -314,14 +301,7 @@
     - ./gen_esp32part_tests.py
 
 test_wl_on_host:
-<<<<<<< HEAD
-  stage: test
-  image: $CI_DOCKER_REGISTRY/esp32-ci-env$BOT_DOCKER_IMAGE_TAG
-  tags:
-    - host_test
-=======
   <<: *host_test_template
->>>>>>> 53509c7b
   artifacts:
     paths:
       - components/wear_levelling/test_wl_host/coverage_report.zip
@@ -340,7 +320,7 @@
 test_spiffs_on_host:
   <<: *host_test_template
   tags:
-    - host_test
+    - wl_host_test
   script:
     - cd components/spiffs/test_spiffs_host/
     - make test
@@ -352,24 +332,13 @@
     - ./test_all_configs.sh
 
 test_confserver:
-  stage: test
-  image: $CI_DOCKER_REGISTRY/esp32-ci-env$BOT_DOCKER_IMAGE_TAG
-  tags:
-    - host_test
+  <<: *host_test_template
   script:
     - cd tools/kconfig_new/test
     - ./test_confserver.py
 
 test_build_system:
-<<<<<<< HEAD
-  stage: test
-  image: $CI_DOCKER_REGISTRY/esp32-ci-env$BOT_DOCKER_IMAGE_TAG
-  tags:
-    - host_test
-  dependencies: []
-=======
   <<: *host_test_template
->>>>>>> 53509c7b
   script:
     - ${IDF_PATH}/tools/ci/test_configure_ci_environment.sh
     - rm -rf test_build_system
@@ -377,13 +346,8 @@
     - cd test_build_system
     - ${IDF_PATH}/tools/ci/test_build_system.sh
 
-<<<<<<< HEAD
 test_build_system_cmake:
-  stage: test
-  image: $CI_DOCKER_REGISTRY/esp32-ci-env$BOT_DOCKER_IMAGE_TAG
-  tags:
-    - host_test
-  dependencies: []
+  <<: *host_test_template
   script:
     - ${IDF_PATH}/tools/ci/test_configure_ci_environment.sh
     - rm -rf test_build_system
@@ -391,63 +355,6 @@
     - cd test_build_system
     - ${IDF_PATH}/tools/ci/test_build_system_cmake.sh
 
-test_report:
-  stage: test_report
-  image: $CI_DOCKER_REGISTRY/esp32-ci-env$BOT_DOCKER_IMAGE_TAG
-  tags:
-    - report
-  only:
-    - master
-    - triggers
-    - schedules
-    - /^release\/v/
-    - /^v\d+\.\d+(\.\d+)?($|-)/
-  variables:
-    LOG_PATH: "$CI_PROJECT_DIR/$CI_COMMIT_SHA"
-    TEST_CASE_FILE_PATH: "$CI_PROJECT_DIR/components/idf_test"
-    REPORT_PATH: "$CI_PROJECT_DIR/CI_Test_Report"
-    MODULE_UPDATE_FILE: "$CI_PROJECT_DIR/tools/unit-test-app/tools/ModuleDefinition.yml"
-  #dependencies:
-  #We need all UT* and IT* artifacts except for only a few other
-  artifacts:
-    when: always
-    paths:
-      - $REPORT_PATH
-      - $LOG_PATH
-    expire_in: 12 mos
-  script:
-    # calc log path
-    - VER_NUM=`git rev-list HEAD | wc -l | awk '{print $1}'`
-    - SHA_ID=`echo $CI_COMMIT_SHA | cut -c 1-7`
-    - REVISION="${VER_NUM}_${SHA_ID}"
-    # replace / to _ in branch name
-    - ESCAPED_BRANCH_NAME=`echo $CI_COMMIT_REF_NAME | sed 's/\//___/g'`
-    # result path and artifacts path
-    - RESULT_PATH="$CI_PROJECT_NAME/$ESCAPED_BRANCH_NAME/$REVISION"
-    - ARTIFACTS_PATH="$GITLAB_HTTP_SERVER/idf/esp-idf/builds/$CI_JOB_ID/artifacts/browse/$CI_COMMIT_SHA"
-    # clone test bench
-    - git clone $GITLAB_SSH_SERVER/yinling/auto_test_script.git
-    - cd auto_test_script
-    - python $CHECKOUT_REF_SCRIPT auto_test_script
-    # generate report
-    - TEST_RESULT=Pass
-    - python CITestReport.py -l $LOG_PATH -t $TEST_CASE_FILE_PATH -p $REPORT_PATH -r $RESULT_PATH -a $ARTIFACTS_PATH -m $MODULE_UPDATE_FILE || TEST_RESULT=Fail
-    # commit to CI-test-result project
-    - git clone $GITLAB_SSH_SERVER/qa/CI-test-result.git
-    - rm -rf "CI-test-result/RawData/$RESULT_PATH"
-    - cp -R $CI_PROJECT_NAME CI-test-result/RawData
-    - cd CI-test-result
-    # config git user
-    - git config --global user.email "ci-test-result@espressif.com"
-    - git config --global user.name "ci-test-result"
-    # commit test result
-    - git add .
-    - git commit . -m "update test result for $CI_PROJECT_NAME/$CI_COMMIT_REF_NAME/$CI_COMMIT_SHA, pipeline ID $CI_PIPELINE_ID" || exit 0
-    - git push origin master
-    - test "${TEST_RESULT}" = "Pass" || exit 1
-
-=======
->>>>>>> 53509c7b
 test_esp_err_to_name_on_host:
   <<: *host_test_template
   script:
@@ -464,14 +371,8 @@
     - master
     - /^release\/v/
     - /^v\d+\.\d+(\.\d+)?($|-)/
-    - feature/cmake
   when: on_success
   dependencies: []
-<<<<<<< HEAD
-  variables:
-    GITHUB_PUSH_REFS: refs/remotes/origin/release refs/remotes/origin/master refs/remotes/origin/feature/cmake
-=======
->>>>>>> 53509c7b
   before_script: *do_nothing_before
   script:
     - mkdir -p ~/.ssh
