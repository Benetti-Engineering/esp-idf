/*
 * SPDX-FileCopyrightText: 2019-2023 Espressif Systems (Shanghai) CO LTD
 *
 * SPDX-License-Identifier: Apache-2.0
 */
#ifdef CONFIG_WPA3_SAE

#include "common/sae.h"
#include "common/ieee802_11_defs.h"
#include "esp_wifi_driver.h"
#include "rsn_supp/wpa.h"
#include "ap/hostapd.h"
#include "ap/ieee802_11.h"
#include "ap/sta_info.h"
#include "esp_wpa3_i.h"
#include "endian.h"
#include "esp_hostap.h"

#ifdef CONFIG_SAE_PK
#include "common/bss.h"
extern struct wpa_supplicant g_wpa_supp;
#endif

static struct sae_pt *g_sae_pt;
static struct sae_data g_sae_data;
static struct wpabuf *g_sae_token = NULL;
static struct wpabuf *g_sae_commit = NULL;
static struct wpabuf *g_sae_confirm = NULL;
int g_allowed_groups[] = { IANA_SECP256R1, 0 };

static esp_err_t wpa3_build_sae_commit(u8 *bssid, size_t *sae_msg_len)
{
    int default_group = IANA_SECP256R1;
    u32 len = 0;
    u8 own_addr[ETH_ALEN];
    const u8 *pw = (const u8 *)esp_wifi_sta_get_prof_password_internal();
    struct wifi_ssid *ssid = esp_wifi_sta_get_prof_ssid_internal();
    uint8_t use_pt = esp_wifi_sta_get_use_h2e_internal();
    char sae_pwd_id[SAE_H2E_IDENTIFIER_LEN+1] = {0};
    bool valid_pwd_id = false;

    if (use_pt != 0) {
        memcpy(sae_pwd_id, esp_wifi_sta_get_sae_identifier_internal(), SAE_H2E_IDENTIFIER_LEN);
        if (os_strlen(sae_pwd_id) > 0) {
            valid_pwd_id = true;
        }
    }

    if (use_pt && !g_sae_pt) {
        g_sae_pt = sae_derive_pt(g_allowed_groups, ssid->ssid, ssid->len, pw, strlen((const char *)pw), valid_pwd_id ? sae_pwd_id : NULL);
    }

    if (wpa_sta_cur_pmksa_matches_akm()) {
        wpa_printf(MSG_INFO, "wpa3: Skip SAE and use cached PMK instead");
        *sae_msg_len = 0;
        return ESP_FAIL;
    }

    if (g_sae_commit) {
        wpabuf_free(g_sae_commit);
        g_sae_commit = NULL;
    }

    if (g_sae_token) {
        len = wpabuf_len(g_sae_token);
        goto reuse_data;
    }

    memset(&g_sae_data, 0, sizeof(g_sae_data));
    if (sae_set_group(&g_sae_data, default_group)) {
        wpa_printf(MSG_ERROR, "wpa3: could not set SAE group %d", default_group);
        return ESP_FAIL;
    }

    esp_wifi_get_macaddr_internal(WIFI_IF_STA, own_addr);
    if (!bssid) {
        wpa_printf(MSG_ERROR, "wpa3: cannot prepare SAE commit with no BSSID!");
        return ESP_FAIL;
    }

#ifdef CONFIG_SAE_PK
    bool use_pk = false;
    uint8_t sae_pk_mode = esp_wifi_sta_get_config_sae_pk_internal();
    u8 rsnxe_capa = 0;
    struct wpa_bss *bss = wpa_bss_get_bssid(&g_wpa_supp, (uint8_t *)bssid);
    if (!bss) {
        wpa_printf(MSG_ERROR,
                "SAE: BSS not available, update scan result to get BSS");
       // TODO: should we trigger scan again.
        return ESP_FAIL;
    }
    if (bss) {
        const u8 *rsnxe;

        rsnxe = wpa_bss_get_ie(bss, WLAN_EID_RSNX);
        if (rsnxe && rsnxe[1] >= 1) {
            rsnxe_capa = rsnxe[2];
        }
    }

    if (use_pt && (rsnxe_capa & BIT(WLAN_RSNX_CAPAB_SAE_PK)) &&
        sae_pk_mode != WPA3_SAE_PK_MODE_DISABLED &&
        ((pw && sae_pk_valid_password((const char*)pw)))) {
        use_pt = 1;
        use_pk = true;
    }

    if (sae_pk_mode == WPA3_SAE_PK_MODE_ONLY && !use_pk) {
        wpa_printf(MSG_DEBUG,
           "SAE: Cannot use PK with the selected AP");
    return ESP_FAIL;
    }
#endif /* CONFIG_SAE_PK */

    if (use_pt &&
            sae_prepare_commit_pt(&g_sae_data, g_sae_pt,
                    own_addr, bssid, NULL, NULL) < 0) {
        wpa_printf(MSG_ERROR, "wpa3: failed to prepare SAE commit!");
        return ESP_FAIL;
    }
    if (!use_pt &&
            sae_prepare_commit(own_addr, bssid, pw,
                    strlen((const char *)pw),
                    &g_sae_data) < 0) {
        wpa_printf(MSG_ERROR, "wpa3: failed to prepare SAE commit!");
        return ESP_FAIL;
    }

#ifdef CONFIG_SAE_PK
    if (g_sae_data.tmp && use_pt && use_pk) {
        g_sae_data.pk = 1;
        os_memcpy(g_sae_data.tmp->own_addr,own_addr, ETH_ALEN );
        os_memcpy(g_sae_data.tmp->peer_addr, bssid, ETH_ALEN);
        sae_pk_set_password(&g_sae_data,(const char*) pw);
    }
#endif

reuse_data:
    len += SAE_COMMIT_MAX_LEN;
    g_sae_commit = wpabuf_alloc(len);
    if (!g_sae_commit) {
        wpa_printf(MSG_ERROR, "wpa3: failed to allocate buffer for commit msg");
        return ESP_FAIL;
    }

    if (sae_write_commit(&g_sae_data, g_sae_commit, g_sae_token, valid_pwd_id ? sae_pwd_id : NULL) != ESP_OK) {
        wpa_printf(MSG_ERROR, "wpa3: failed to write SAE commit msg");
        wpabuf_free(g_sae_commit);
        g_sae_commit = NULL;
        return ESP_FAIL;
    }

    if (g_sae_token) {
        wpabuf_free(g_sae_token);
        g_sae_token = NULL;
    }
    g_sae_data.state = SAE_COMMITTED;

    return ESP_OK;
}

static esp_err_t wpa3_build_sae_confirm(void)
{
    if (g_sae_data.state != SAE_COMMITTED)
        return ESP_FAIL;

    if (g_sae_confirm) {
        wpabuf_free(g_sae_confirm);
        g_sae_confirm = NULL;
    }

    g_sae_confirm = wpabuf_alloc(SAE_COMMIT_MAX_LEN);
    if (!g_sae_confirm) {
        wpa_printf(MSG_ERROR, "wpa3: failed to allocate buffer for confirm msg");
        return ESP_FAIL;
    }

    if (sae_write_confirm(&g_sae_data, g_sae_confirm) != ESP_OK) {
        wpa_printf(MSG_ERROR, "wpa3: failed to write SAE confirm msg");
        wpabuf_free(g_sae_confirm);
        g_sae_confirm = NULL;
        return ESP_FAIL;
    }
    g_sae_data.state = SAE_CONFIRMED;

    return ESP_OK;
}

void esp_wpa3_free_sae_data(void)
{
    if (g_sae_commit) {
        wpabuf_free(g_sae_commit);
        g_sae_commit = NULL;
    }

    if (g_sae_confirm) {
        wpabuf_free(g_sae_confirm);
        g_sae_confirm = NULL;
    }
    sae_clear_data(&g_sae_data);
    if (g_sae_pt) {
        sae_deinit_pt(g_sae_pt);
        g_sae_pt = NULL;
    }
}

static u8 *wpa3_build_sae_msg(u8 *bssid, u32 sae_msg_type, size_t *sae_msg_len)
{
    u8 *buf = NULL;

    switch (sae_msg_type) {
        case SAE_MSG_COMMIT:
            /* Do not go for SAE when WPS is ongoing */
            if (esp_wifi_get_wps_status_internal() != WPS_STATUS_DISABLE) {
                return NULL;
            }
            if (ESP_OK != wpa3_build_sae_commit(bssid, sae_msg_len))
                return NULL;
            *sae_msg_len = wpabuf_len(g_sae_commit);
            buf = wpabuf_mhead_u8(g_sae_commit);
            break;
        case SAE_MSG_CONFIRM:
            if (ESP_OK != wpa3_build_sae_confirm())
                return NULL;
            *sae_msg_len = wpabuf_len(g_sae_confirm);
            buf = wpabuf_mhead_u8(g_sae_confirm);
            break;
        default:
            break;
    }

    return buf;
}

static int wpa3_parse_sae_commit(u8 *buf, u32 len, u16 status)
{
    int ret;

    if (g_sae_data.state != SAE_COMMITTED) {
        wpa_printf(MSG_ERROR, "wpa3: failed to parse SAE commit in state(%d)!",
                   g_sae_data.state);
        return ESP_FAIL;
    }

    if (status == WLAN_STATUS_ANTI_CLOGGING_TOKEN_REQ) {
        if (g_sae_token)
            wpabuf_free(g_sae_token);
        if (g_sae_data.h2e) {
            if ((buf[2] != WLAN_EID_EXTENSION) ||
                (buf[3] == 0) ||
                (buf[3] > len - 4) ||
                (buf[4] != WLAN_EID_EXT_ANTI_CLOGGING_TOKEN)) {
                wpa_printf(MSG_ERROR, "Invalid SAE anti-clogging token container header");
                return ESP_FAIL;
            }
            g_sae_token = wpabuf_alloc_copy(buf + 5, len - 5);
        } else {
            g_sae_token = wpabuf_alloc_copy(buf + 2, len - 2);
        }
        return ESP_OK;
    }

    ret = sae_parse_commit(&g_sae_data, buf, len, NULL, 0, g_allowed_groups,
                           (status == WLAN_STATUS_SAE_HASH_TO_ELEMENT || status == WLAN_STATUS_SAE_PK));
    if (ret) {
        wpa_printf(MSG_ERROR, "wpa3: could not parse commit(%d)", ret);
        return ret;
    }

    ret = sae_process_commit(&g_sae_data);
    if (ret) {
        wpa_printf(MSG_ERROR, "wpa3: could not process commit(%d)", ret);
        return ret;
    }

    return ESP_OK;
}

static int wpa3_parse_sae_confirm(u8 *buf, u32 len)
{
    if (g_sae_data.state != SAE_CONFIRMED) {
        wpa_printf(MSG_ERROR, "wpa3: failed to parse SAE commit in state(%d)!",
                   g_sae_data.state);
        return ESP_FAIL;
    }

    if (sae_check_confirm(&g_sae_data, buf, len) != ESP_OK) {
        wpa_printf(MSG_ERROR, "wpa3: failed to parse SAE confirm");
        return ESP_FAIL;
    }
    g_sae_data.state = SAE_ACCEPTED;

    wpa_set_pmk(g_sae_data.pmk, g_sae_data.pmkid, true);

    return ESP_OK;
}

static int wpa3_parse_sae_msg(u8 *buf, size_t len, u32 sae_msg_type, u16 status)
{
    int ret = ESP_OK;

    switch (sae_msg_type) {
        case SAE_MSG_COMMIT:
            ret = wpa3_parse_sae_commit(buf, len, status);
            break;
        case SAE_MSG_CONFIRM:
            ret = wpa3_parse_sae_confirm(buf, len);
            esp_wpa3_free_sae_data();
            break;
        default:
            wpa_printf(MSG_ERROR, "wpa3: Invalid SAE msg type(%d)!", sae_msg_type);
            ret = ESP_FAIL;
            break;
    }

    return ret;
}

void esp_wifi_register_wpa3_cb(struct wpa_funcs *wpa_cb)
{
    wpa_cb->wpa3_build_sae_msg = wpa3_build_sae_msg;
    wpa_cb->wpa3_parse_sae_msg = wpa3_parse_sae_msg;
}

<<<<<<< HEAD
#endif /* CONFIG_WPA3_SAE */

#ifdef CONFIG_SAE

static TaskHandle_t g_wpa3_hostap_task_hdl = NULL;
static QueueHandle_t g_wpa3_hostap_evt_queue = NULL;
SemaphoreHandle_t g_wpa3_hostap_auth_api_lock = NULL;

int wpa3_hostap_post_evt(uint32_t evt_id, uint32_t data)
{
    wpa3_hostap_auth_event_t *evt = os_zalloc(sizeof(wpa3_hostap_auth_event_t));
    if (evt == NULL) {
        return ESP_FAIL;
    }
    evt->id = evt_id;
    evt->data = data;

    if (g_wpa3_hostap_auth_api_lock) {
        WPA3_HOSTAP_AUTH_API_LOCK();
        if (g_wpa3_hostap_evt_queue == NULL) {
            WPA3_HOSTAP_AUTH_API_UNLOCK();
            os_free(evt);
            return ESP_FAIL;
        }
    } else {
        os_free(evt);
        return ESP_FAIL;
    }
    if (evt->id == SIG_WPA3_RX_CONFIRM || evt->id == SIG_TASK_DEL) {
        /* prioritising confirm for completing handshake for committed sta */
        if (os_queue_send_to_front(g_wpa3_hostap_evt_queue, &evt, 0) != pdPASS) {
            WPA3_HOSTAP_AUTH_API_UNLOCK();
            os_free(evt);
            return ESP_FAIL;
        }
    } else {
        if (os_queue_send(g_wpa3_hostap_evt_queue, &evt, 0) != pdPASS) {
            WPA3_HOSTAP_AUTH_API_UNLOCK();
            os_free(evt);
            return ESP_FAIL;
        }
    }
    if (evt_id != SIG_TASK_DEL) {
        /* For SIG_TASK_DEL, WPA3_HOSTAP_AUTH_API_UNLOCK will be after clean up of hostapd_data */
        WPA3_HOSTAP_AUTH_API_UNLOCK();
    }
    return ESP_OK;
}

static void wpa3_process_rx_commit(wpa3_hostap_auth_event_t *evt)
{
    struct hostapd_sae_commit_queue *frm;
    struct hostapd_data *hapd = (struct hostapd_data *)esp_wifi_get_hostap_private_internal();
    struct sta_info *sta = NULL;
    int ret;
    frm = dl_list_first(&hapd->sae_commit_queue,
                        struct hostapd_sae_commit_queue, list);
    if (!frm) {
        return;
    }

    dl_list_del(&frm->list);
    wpa_printf(MSG_DEBUG, "SAE: Process next available message from queue");

    sta = ap_get_sta(hapd, frm->bssid);
    if (!sta) {
        sta = ap_sta_add(hapd, frm->bssid);
        if (!sta) {
            wpa_printf(MSG_DEBUG, "ap_sta_add() failed");
            ret = WLAN_STATUS_AP_UNABLE_TO_HANDLE_NEW_STA;
            if (esp_send_sae_auth_reply(hapd, frm->bssid, frm->bssid, WLAN_AUTH_SAE,
                                        frm->auth_transaction, ret, NULL,
                                        0) != 0) {
                wpa_printf(MSG_INFO, "esp_send_sae_auth_reply: send failed");
            }
            goto free;
        }
    }
    if (sta->lock && os_mutex_lock(sta->lock)) {
        sta->sae_commit_processing = true;
        ret = handle_auth_sae(hapd, sta, frm->msg, frm->len, frm->bssid, frm->auth_transaction, frm->status);

        if (sta->remove_pending) {
            ap_free_sta(hapd, sta);
            goto free;
        }
        sta->sae_commit_processing = false;
        os_mutex_unlock(sta->lock);
        uint16_t aid = 0;
        if (ret != WLAN_STATUS_SUCCESS &&
            ret != WLAN_STATUS_ANTI_CLOGGING_TOKEN_REQ) {
            if (esp_wifi_ap_get_sta_aid(frm->bssid, &aid) == ESP_OK && aid == 0) {
                esp_wifi_ap_deauth_internal(frm->bssid, ret);
             }
        }
    }

free:
    os_free(frm);
}

static void wpa3_process_rx_confirm(wpa3_hostap_auth_event_t *evt)
{
    struct hostapd_data *hapd = (struct hostapd_data *)esp_wifi_get_hostap_private_internal();
    struct sta_info *sta = NULL;
    int ret = WLAN_STATUS_SUCCESS;
    struct sae_hostap_confirm_data *frm = (struct sae_hostap_confirm_data *)evt->data;
    if (!frm) {
        return;
    }
    sta = ap_get_sta(hapd, frm->bssid);
    if (!sta) {
        os_free(frm);
        return;
    }

    if (sta->lock && os_mutex_lock(sta->lock)) {
        ret = handle_auth_sae(hapd, sta, frm->msg, frm->len, frm->bssid, frm->auth_transaction, frm->status);

        if (sta->remove_pending) {
            ap_free_sta(hapd, sta);
            goto done;
        }
        if (ret == WLAN_STATUS_SUCCESS) {
            if (esp_wifi_ap_notify_node_sae_auth_done(frm->bssid) != true) {
                ap_free_sta(hapd, sta);
                goto done;
            }
        }
        os_mutex_unlock(sta->lock);
        if (ret != WLAN_STATUS_SUCCESS) {
            uint16_t aid = 0;
            if (esp_wifi_ap_get_sta_aid(frm->bssid, &aid) == ESP_OK && aid == 0) {
                esp_wifi_ap_deauth_internal(frm->bssid, ret);
            }
        }
    }
done:
    os_free(frm);
}

static void esp_wpa3_hostap_task(void *pvParameters)
{
    wpa3_hostap_auth_event_t *evt;
    bool task_del = false;

    while (1) {
        if (os_queue_recv(g_wpa3_hostap_evt_queue, &evt, portMAX_DELAY) == pdTRUE) {
            switch (evt->id) {
            case SIG_WPA3_RX_COMMIT: {
                wpa3_process_rx_commit(evt);
                break;
            }
            case SIG_WPA3_RX_CONFIRM: {
                wpa3_process_rx_confirm(evt);
                break;
            }
            case SIG_TASK_DEL:
                task_del = true;
                break;
            default:
                break;
            }
            os_free(evt);

            if (task_del) {
                break;
            }
        }
    }
    uint32_t items_in_queue = os_queue_msg_waiting(g_wpa3_hostap_evt_queue);
    while(items_in_queue--) {
        /* Free events posted to queue */
        os_queue_recv(g_wpa3_hostap_evt_queue, &evt, portMAX_DELAY);
        if (evt->id == SIG_WPA3_RX_CONFIRM) {
            os_free((void *)evt->data);
        }
        os_free(evt);
    }
    os_queue_delete(g_wpa3_hostap_evt_queue);
    g_wpa3_hostap_evt_queue = NULL;

    if (g_wpa3_hostap_auth_api_lock) {
        WPA3_HOSTAP_AUTH_API_UNLOCK();
    }
    /* At this point, task is deleted*/
    os_task_delete(NULL);
}

int wpa3_hostap_auth_init(void *data)
{
    int ret = ESP_OK;
    if (g_wpa3_hostap_evt_queue) {
        wpa_printf(MSG_ERROR, "esp_wpa3_hostap_task has already been initialised");
        return ret;
    }

    g_wpa3_hostap_auth_api_lock = os_semphr_create(1, 0);
    if (!g_wpa3_hostap_auth_api_lock) {
        wpa_printf(MSG_ERROR, "wpa3_hostap_auth_init: failed to create WPA3 hostap auth API lock");
        return ESP_FAIL;
    }

    g_wpa3_hostap_evt_queue =  os_queue_create(10, sizeof(wpa3_hostap_auth_event_t));
    if (!g_wpa3_hostap_evt_queue) {
        wpa_printf(MSG_ERROR, "wpa3_hostap_auth_init: failed to create queue");
        ret = ESP_FAIL;
        goto init_done;
    }

    if (os_task_create(esp_wpa3_hostap_task, "esp_wpa3_hostap_task",
                    WPA3_HOSTAP_HANDLE_AUTH_TASK_STACK_SIZE, NULL,
                    WPA3_HOSTAP_HANDLE_AUTH_TASK_PRIORITY,
                    &g_wpa3_hostap_task_hdl) != pdPASS) {
        wpa_printf(MSG_ERROR, "wpa3_hostap_auth_init: failed to create task");
        os_queue_delete(g_wpa3_hostap_evt_queue);
        ret = ESP_FAIL;
        goto init_done;
    }

    struct hostapd_data *hapd = (struct hostapd_data *)data;
    dl_list_init(&hapd->sae_commit_queue);

init_done:
    WPA3_HOSTAP_AUTH_API_UNLOCK();
    return ret;
}

bool wpa3_hostap_auth_deinit(void)
{
    if (wpa3_hostap_post_evt(SIG_TASK_DEL, 0) != 0) {
        wpa_printf(MSG_ERROR, "failed to send task delete event");
        return false;
    } else {
        return true;
    }
}

static int wpa3_hostap_handle_auth(u8 *buf, size_t len, u32 auth_transaction, u16 status, u8 *bssid)
{
    struct hostapd_data *hapd = (struct hostapd_data *)esp_wifi_get_hostap_private_internal();
    struct sta_info *sta = ap_get_sta(hapd, bssid);
    if (auth_transaction == SAE_MSG_COMMIT) {
        if (sta && sta->sae_commit_processing) {
            /* Ignore commit msg as we are already processing commit msg for this station */
            return ESP_OK;
        }
        return auth_sae_queue(hapd, buf, len, bssid, status, auth_transaction);
    }

    if (sta && auth_transaction == SAE_MSG_CONFIRM) {
        struct sae_hostap_confirm_data *frm = os_malloc(sizeof(struct sae_hostap_confirm_data) + len);
        if (!frm) {
            wpa_printf(MSG_ERROR, "failed to allocate memory for confirm event");
            return ESP_FAIL;
        }
        frm->len = len;
        os_memcpy(frm->bssid, bssid, ETH_ALEN);
        frm->auth_transaction = auth_transaction;
        frm->status = status;
        os_memcpy(frm->msg, buf, len);
        if (wpa3_hostap_post_evt(SIG_WPA3_RX_CONFIRM, (u32)frm) != 0) {
            wpa_printf(MSG_ERROR, "failed to queue confirm build event");
            os_free(frm);
            return ESP_FAIL;
        }
    }
    return ESP_OK;
}

int esp_send_sae_auth_reply(struct hostapd_data *hapd,
                            const u8 *dst, const u8 *bssid,
                            u16 auth_alg, u16 auth_transaction, u16 resp,
                            const u8 *ies, size_t ies_len)
{
    int reply_res = ESP_FAIL;
    ies_len += 3 * sizeof(uint16_t);

    wifi_mgmt_frm_req_t *req = os_zalloc(sizeof(*req) + ies_len);
    if (!req) {
        wpa_printf(MSG_ERROR, "failed to send sae auth reply");
        return reply_res;
    }
    ((uint16_t *)req->data)[0] = htole16(auth_alg);
    ((uint16_t *)req->data)[1] = htole16(auth_transaction);
    ((uint16_t *)req->data)[2] = htole16(resp);
    os_memcpy(&((uint16_t *)req->data)[3], ies, ies_len - 3 * sizeof(uint16_t));

    req->ifx = WIFI_IF_AP;
    req->subtype = WLAN_FC_STYPE_AUTH;
    req->data_len = ies_len;
    os_memcpy(req->da, bssid, ETH_ALEN);

    if (esp_wifi_send_mgmt_frm_internal(req) != 0) {
        wpa_printf(MSG_INFO, "%s: send failed", __func__);
    } else {
        reply_res = ESP_OK;
    }

    os_free(req);
    return reply_res;
}

void esp_wifi_register_wpa3_ap_cb(struct wpa_funcs *wpa_cb)
{
    wpa_cb->wpa3_hostap_handle_auth = wpa3_hostap_handle_auth;
}

#endif /* CONFIG_SAE */
=======
void esp_wifi_unregister_wpa3_cb(void)
{
    extern struct wpa_funcs *wpa_cb;

    wpa_cb->wpa3_build_sae_msg = NULL;
    wpa_cb->wpa3_parse_sae_msg = NULL;

}
#endif /* CONFIG_WPA3_SAE */
>>>>>>> 20c316d4
<|MERGE_RESOLUTION|>--- conflicted
+++ resolved
@@ -322,7 +322,14 @@
     wpa_cb->wpa3_parse_sae_msg = wpa3_parse_sae_msg;
 }
 
-<<<<<<< HEAD
+void esp_wifi_unregister_wpa3_cb(void)
+{
+    extern struct wpa_funcs *wpa_cb;
+
+    wpa_cb->wpa3_build_sae_msg = NULL;
+    wpa_cb->wpa3_parse_sae_msg = NULL;
+
+}
 #endif /* CONFIG_WPA3_SAE */
 
 #ifdef CONFIG_SAE
@@ -631,15 +638,4 @@
     wpa_cb->wpa3_hostap_handle_auth = wpa3_hostap_handle_auth;
 }
 
-#endif /* CONFIG_SAE */
-=======
-void esp_wifi_unregister_wpa3_cb(void)
-{
-    extern struct wpa_funcs *wpa_cb;
-
-    wpa_cb->wpa3_build_sae_msg = NULL;
-    wpa_cb->wpa3_parse_sae_msg = NULL;
-
-}
-#endif /* CONFIG_WPA3_SAE */
->>>>>>> 20c316d4
+#endif /* CONFIG_SAE */