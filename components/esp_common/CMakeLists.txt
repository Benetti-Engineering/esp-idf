idf_build_get_property(target IDF_TARGET)

if(BOOTLOADER_BUILD)
    # For bootloader, all we need from esp_common is headers
    idf_component_register(INCLUDE_DIRS include)
    set_property(TARGET ${COMPONENT_LIB} APPEND PROPERTY INTERFACE_LINK_LIBRARIES "-Wl,--gc-sections")
else()
    # Regular app build
<<<<<<< HEAD
    idf_component_register(SRCS "src/dbg_stubs.c"
                                "src/esp_err_to_name.c"
                                "src/esp_timer.c"
                                "src/ets_timer_legacy.c"
                                "src/freertos_hooks.c"
                                "src/ipc.c"
                                "src/pm_locks.c"
                                "src/stack_check.c"
                                INCLUDE_DIRS include
                                REQUIRES ${target}
                                PRIV_REQUIRES soc)
=======
    set(srcs "src/dbg_stubs.c"
             "src/esp_err_to_name.c"
             "src/esp_timer.c"
             "src/ets_timer_legacy.c"
             "src/freertos_hooks.c"
             "src/pm_locks.c"
             "src/stack_check.c")

    # IPC framework is not applicable if freertos unicore config is selected
    if(NOT CONFIG_FREERTOS_UNICORE)
        list(APPEND srcs "src/ipc.c")
    endif()

    idf_component_register(SRCS "${srcs}"
                        INCLUDE_DIRS include
                        PRIV_REQUIRES soc)
>>>>>>> c27fd32f

    set_source_files_properties(
        "src/stack_check.c"
        PROPERTIES COMPILE_FLAGS
        -fno-stack-protector)
    set_property(TARGET ${COMPONENT_LIB} APPEND PROPERTY LINK_LIBRARIES "-Wl,--gc-sections")
    set_property(TARGET ${COMPONENT_LIB} APPEND PROPERTY INTERFACE_LINK_LIBRARIES "-Wl,--gc-sections")
endif()<|MERGE_RESOLUTION|>--- conflicted
+++ resolved
@@ -6,19 +6,6 @@
     set_property(TARGET ${COMPONENT_LIB} APPEND PROPERTY INTERFACE_LINK_LIBRARIES "-Wl,--gc-sections")
 else()
     # Regular app build
-<<<<<<< HEAD
-    idf_component_register(SRCS "src/dbg_stubs.c"
-                                "src/esp_err_to_name.c"
-                                "src/esp_timer.c"
-                                "src/ets_timer_legacy.c"
-                                "src/freertos_hooks.c"
-                                "src/ipc.c"
-                                "src/pm_locks.c"
-                                "src/stack_check.c"
-                                INCLUDE_DIRS include
-                                REQUIRES ${target}
-                                PRIV_REQUIRES soc)
-=======
     set(srcs "src/dbg_stubs.c"
              "src/esp_err_to_name.c"
              "src/esp_timer.c"
@@ -33,9 +20,9 @@
     endif()
 
     idf_component_register(SRCS "${srcs}"
-                        INCLUDE_DIRS include
-                        PRIV_REQUIRES soc)
->>>>>>> c27fd32f
+                           INCLUDE_DIRS include
+                           REQUIRES ${target}
+                           PRIV_REQUIRES soc)
 
     set_source_files_properties(
         "src/stack_check.c"
