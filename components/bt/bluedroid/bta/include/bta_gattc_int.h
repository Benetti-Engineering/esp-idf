/******************************************************************************
 *
 *  Copyright (C) 2003-2012 Broadcom Corporation
 *
 *  Licensed under the Apache License, Version 2.0 (the "License");
 *  you may not use this file except in compliance with the License.
 *  You may obtain a copy of the License at:
 *
 *  http://www.apache.org/licenses/LICENSE-2.0
 *
 *  Unless required by applicable law or agreed to in writing, software
 *  distributed under the License is distributed on an "AS IS" BASIS,
 *  WITHOUT WARRANTIES OR CONDITIONS OF ANY KIND, either express or implied.
 *  See the License for the specific language governing permissions and
 *  limitations under the License.
 *
 ******************************************************************************/

/******************************************************************************
 *
 *  This is the private file for the file transfer client (FTC).
 *
 ******************************************************************************/
#ifndef BTA_GATTC_INT_H
#define BTA_GATTC_INT_H

#include "bt_target.h"
#include "bta_sys.h"
#include "bta_gatt_api.h"
#include "bta_gattc_ci.h"
#include "bta_gattc_co.h"

#include "gki.h"

/*****************************************************************************
**  Constants and data types
*****************************************************************************/
enum {
    BTA_GATTC_API_OPEN_EVT   = BTA_SYS_EVT_START(BTA_ID_GATTC),
    BTA_GATTC_INT_OPEN_FAIL_EVT,
    BTA_GATTC_API_CANCEL_OPEN_EVT,
    BTA_GATTC_INT_CANCEL_OPEN_OK_EVT,

    BTA_GATTC_API_READ_EVT,
    BTA_GATTC_API_WRITE_EVT,
    BTA_GATTC_API_EXEC_EVT,
    BTA_GATTC_API_CFG_MTU_EVT,

    BTA_GATTC_API_CLOSE_EVT,

    BTA_GATTC_API_SEARCH_EVT,
    BTA_GATTC_API_CONFIRM_EVT,
    BTA_GATTC_API_READ_MULTI_EVT,
    BTA_GATTC_API_REFRESH_EVT,

    BTA_GATTC_INT_CONN_EVT,
    BTA_GATTC_INT_DISCOVER_EVT,
    BTA_GATTC_DISCOVER_CMPL_EVT,
    BTA_GATTC_OP_CMPL_EVT,
    BTA_GATTC_INT_DISCONN_EVT,

    /* for cache loading/saving */
    BTA_GATTC_START_CACHE_EVT,
    BTA_GATTC_CI_CACHE_OPEN_EVT,
    BTA_GATTC_CI_CACHE_LOAD_EVT,
    BTA_GATTC_CI_CACHE_SAVE_EVT,

    BTA_GATTC_INT_START_IF_EVT,
    BTA_GATTC_API_REG_EVT,
    BTA_GATTC_API_DEREG_EVT,
    BTA_GATTC_API_LISTEN_EVT,
    BTA_GATTC_API_BROADCAST_EVT,
    BTA_GATTC_API_DISABLE_EVT,
    BTA_GATTC_ENC_CMPL_EVT
};
typedef UINT16 tBTA_GATTC_INT_EVT;

/* max client application GATTC can support */
#ifndef     BTA_GATTC_CL_MAX
<<<<<<< HEAD
#define     BTA_GATTC_CL_MAX    4 // 32
=======
#define     BTA_GATTC_CL_MAX    3 // 32
>>>>>>> 1173106a
#endif

/* max known devices GATTC can support */
#ifndef     BTA_GATTC_KNOWN_SR_MAX
<<<<<<< HEAD
#define     BTA_GATTC_KNOWN_SR_MAX    4 // 10
=======
#define     BTA_GATTC_KNOWN_SR_MAX    3 // 10
>>>>>>> 1173106a
#endif

#define BTA_GATTC_CONN_MAX      GATT_MAX_PHY_CHANNEL

#ifndef BTA_GATTC_CLCB_MAX
#define BTA_GATTC_CLCB_MAX      GATT_CL_MAX_LCB
#endif

#define BTA_GATTC_WRITE_PREPARE          GATT_WRITE_PREPARE


/* internal strucutre for GATTC register API  */
typedef struct {
    BT_HDR                  hdr;
    tBT_UUID                app_uuid;
    tBTA_GATTC_CBACK        *p_cback;
} tBTA_GATTC_API_REG;

typedef struct {
    BT_HDR                  hdr;
    tBTA_GATTC_IF           client_if;
} tBTA_GATTC_INT_START_IF;

typedef tBTA_GATTC_INT_START_IF tBTA_GATTC_API_DEREG;
typedef tBTA_GATTC_INT_START_IF tBTA_GATTC_INT_DEREG;

typedef struct {
    BT_HDR                  hdr;
    BD_ADDR                 remote_bda;
    tBTA_GATTC_IF           client_if;
    BOOLEAN                 is_direct;
    tBTA_TRANSPORT          transport;
} tBTA_GATTC_API_OPEN;

typedef tBTA_GATTC_API_OPEN tBTA_GATTC_API_CANCEL_OPEN;

typedef struct {
    BT_HDR                  hdr;
    tBTA_GATT_AUTH_REQ      auth_req;
    tBTA_GATT_SRVC_ID       srvc_id;
    tBTA_GATT_ID            char_id;
    tBTA_GATT_ID            *p_descr_type;
} tBTA_GATTC_API_READ;

typedef struct {
    BT_HDR                  hdr;
    tBTA_GATT_AUTH_REQ      auth_req;
    tBTA_GATT_SRVC_ID       srvc_id;
    tBTA_GATT_ID            char_id;
    tBTA_GATT_ID            *p_descr_type;
    tBTA_GATTC_WRITE_TYPE   write_type;
    UINT16                  offset;
    UINT16                  len;
    UINT8                   *p_value;
} tBTA_GATTC_API_WRITE;

typedef struct {
    BT_HDR                  hdr;
    BOOLEAN                 is_execute;
} tBTA_GATTC_API_EXEC;

typedef struct {
    BT_HDR                  hdr;
    tBTA_GATT_SRVC_ID       srvc_id;
    tBTA_GATT_ID            char_id;
} tBTA_GATTC_API_CONFIRM;

typedef tGATT_CL_COMPLETE tBTA_GATTC_CMPL;

typedef struct {
    BT_HDR                  hdr;
    UINT8                   op_code;
    tGATT_STATUS            status;
    tBTA_GATTC_CMPL         *p_cmpl;
} tBTA_GATTC_OP_CMPL;

typedef struct {
    BT_HDR              hdr;
    tBT_UUID            *p_srvc_uuid;
} tBTA_GATTC_API_SEARCH;

typedef struct {
    BT_HDR                  hdr;
    tBTA_GATT_AUTH_REQ      auth_req;
    UINT8                   num_attr;
    tBTA_GATTC_ATTR_ID      *p_id_list;
} tBTA_GATTC_API_READ_MULTI;

typedef struct {
    BT_HDR                  hdr;
    BD_ADDR_PTR             remote_bda;
    tBTA_GATTC_IF           client_if;
    BOOLEAN                 start;
} tBTA_GATTC_API_LISTEN;


typedef struct {
    BT_HDR              hdr;
    UINT16              mtu;
} tBTA_GATTC_API_CFG_MTU;

typedef struct {
    BT_HDR                  hdr;
    BD_ADDR                 remote_bda;
    tBTA_GATTC_IF           client_if;
    UINT8                   role;
    tBT_TRANSPORT           transport;
    tGATT_DISCONN_REASON    reason;
} tBTA_GATTC_INT_CONN;

typedef struct {
    BT_HDR                  hdr;
    BD_ADDR                 remote_bda;
    tBTA_GATTC_IF           client_if;
} tBTA_GATTC_ENC_CMPL;

typedef union {
    BT_HDR                      hdr;
    tBTA_GATTC_API_REG          api_reg;
    tBTA_GATTC_API_DEREG        api_dereg;
    tBTA_GATTC_API_OPEN         api_conn;
    tBTA_GATTC_API_CANCEL_OPEN  api_cancel_conn;
    tBTA_GATTC_API_READ         api_read;
    tBTA_GATTC_API_SEARCH       api_search;
    tBTA_GATTC_API_WRITE        api_write;
    tBTA_GATTC_API_CONFIRM      api_confirm;
    tBTA_GATTC_API_EXEC         api_exec;
    tBTA_GATTC_API_READ_MULTI   api_read_multi;
    tBTA_GATTC_API_CFG_MTU      api_mtu;
    tBTA_GATTC_OP_CMPL          op_cmpl;
    tBTA_GATTC_CI_EVT           ci_open;
    tBTA_GATTC_CI_EVT           ci_save;
    tBTA_GATTC_CI_LOAD          ci_load;
    tBTA_GATTC_INT_CONN         int_conn;
    tBTA_GATTC_ENC_CMPL         enc_cmpl;

    tBTA_GATTC_INT_START_IF     int_start_if;
    tBTA_GATTC_INT_DEREG        int_dereg;
    /* if peripheral role is supported */
    tBTA_GATTC_API_LISTEN       api_listen;

} tBTA_GATTC_DATA;


/* GATT server cache on the client */
typedef union {
    UINT8               uuid128[LEN_UUID_128];
    UINT16              uuid16;
} tBTA_GATTC_UUID;

typedef struct gattc_attr_cache {
    tBTA_GATTC_UUID         *p_uuid;
    struct                  gattc_attr_cache *p_next;
    UINT16                  uuid_len;
    UINT16                  attr_handle;
    UINT8                   inst_id;
    tBTA_GATT_CHAR_PROP     property; /* if characteristic, it is char property;
                                         if included service, flag primary,
                                         if descriptor, not used */
    tBTA_GATTC_ATTR_TYPE    attr_type;
// btla-specific ++
} __attribute__((packed)) tBTA_GATTC_CACHE_ATTR;
// btla-specific --

typedef struct gattc_svc_cache {
    tBTA_GATT_SRVC_ID       service_uuid;
    tBTA_GATTC_CACHE_ATTR   *p_attr;
    tBTA_GATTC_CACHE_ATTR   *p_last_attr;
    UINT16                  s_handle;
    UINT16                  e_handle;
    struct                  gattc_svc_cache *p_next;
    tBTA_GATTC_CACHE_ATTR   *p_cur_char;
// btla-specific ++
} __attribute__((packed)) tBTA_GATTC_CACHE;
// btla-specific --

typedef struct {
    tBT_UUID            uuid;
    UINT16              s_handle;
    UINT16              e_handle;
    BOOLEAN             is_primary;
    UINT8               srvc_inst_id;
    tBTA_GATT_CHAR_PROP property;
} tBTA_GATTC_ATTR_REC;


#define BTA_GATTC_MAX_CACHE_CHAR    40
#define BTA_GATTC_ATTR_LIST_SIZE    (BTA_GATTC_MAX_CACHE_CHAR * sizeof(tBTA_GATTC_ATTR_REC))

#ifndef BTA_GATTC_CACHE_SRVR_SIZE
#define BTA_GATTC_CACHE_SRVR_SIZE   600
#endif

enum {
    BTA_GATTC_IDLE_ST = 0,      /* Idle  */
    BTA_GATTC_W4_CONN_ST,       /* Wait for connection -  (optional) */
    BTA_GATTC_CONN_ST,          /* connected state */
    BTA_GATTC_DISCOVER_ST       /* discover is in progress */
};
typedef UINT8 tBTA_GATTC_STATE;

typedef struct {
    BOOLEAN             in_use;
    BD_ADDR             server_bda;
    BOOLEAN             connected;

#define BTA_GATTC_SERV_IDLE     0
#define BTA_GATTC_SERV_LOAD     1
#define BTA_GATTC_SERV_SAVE     2
#define BTA_GATTC_SERV_DISC     3
#define BTA_GATTC_SERV_DISC_ACT 4

    UINT8               state;

    tBTA_GATTC_CACHE    *p_srvc_cache;
    tBTA_GATTC_CACHE    *p_cur_srvc;
    BUFFER_Q            cache_buffer;   /* buffer queue used for storing the cache data */
    UINT8               *p_free;        /* starting point to next available byte */
    UINT16              free_byte;      /* number of available bytes in server cache buffer */
    UINT8               update_count;   /* indication received */
    UINT8               num_clcb;       /* number of associated CLCB */


    tBTA_GATTC_ATTR_REC *p_srvc_list;
    UINT8               cur_srvc_idx;
    UINT8               cur_char_idx;
    UINT8               next_avail_idx;
    UINT8               total_srvc;
    UINT8               total_char;

    UINT8               srvc_hdl_chg;   /* service handle change indication pending */
    UINT16              attr_index;     /* cahce NV saving/loading attribute index */

    UINT16              mtu;
} tBTA_GATTC_SERV;

#ifndef BTA_GATTC_NOTIF_REG_MAX
#define BTA_GATTC_NOTIF_REG_MAX     15
#endif

typedef struct {
    BOOLEAN             in_use;
    BD_ADDR             remote_bda;
    tBTA_GATTC_CHAR_ID  char_id;
} tBTA_GATTC_NOTIF_REG;

typedef struct {
    tBTA_GATTC_CBACK        *p_cback;
    BOOLEAN                 in_use;
    tBTA_GATTC_IF           client_if;      /* client interface with BTE stack for this application */
    UINT8                   num_clcb;       /* number of associated CLCB */
    BOOLEAN                 dereg_pending;
    tBT_UUID                app_uuid;
    tBTA_GATTC_NOTIF_REG    notif_reg[BTA_GATTC_NOTIF_REG_MAX];
} tBTA_GATTC_RCB;

/* client channel is a mapping between a BTA client(cl_id) and a remote BD address */
typedef struct {
    UINT16              bta_conn_id;    /* client channel ID, unique for clcb */
    BD_ADDR             bda;
    tBTA_TRANSPORT      transport;      /* channel transport */
    tBTA_GATTC_RCB      *p_rcb;         /* pointer to the registration CB */
    tBTA_GATTC_SERV     *p_srcb;    /* server cache CB */
    tBTA_GATTC_DATA     *p_q_cmd;   /* command in queue waiting for execution */

#define BTA_GATTC_NO_SCHEDULE       0
#define BTA_GATTC_DISC_WAITING      0x01
#define BTA_GATTC_REQ_WAITING       0x10

    UINT8               auto_update; /* auto update is waiting */
    BOOLEAN             disc_active;
    BOOLEAN             in_use;
    tBTA_GATTC_STATE    state;
    tBTA_GATT_STATUS    status;
    UINT16              reason;
} tBTA_GATTC_CLCB;

/* back ground connection tracking information */
#if GATT_MAX_APPS <= 8
typedef UINT8 tBTA_GATTC_CIF_MASK ;
#elif GATT_MAX_APPS <= 16
typedef UINT16 tBTA_GATTC_CIF_MASK;
#elif GATT_MAX_APPS <= 32
typedef UINT32 tBTA_GATTC_CIF_MASK;
#endif

typedef struct {
    BOOLEAN                 in_use;
    BD_ADDR                 remote_bda;
    tBTA_GATTC_CIF_MASK     cif_mask;
    tBTA_GATTC_CIF_MASK     cif_adv_mask;

} tBTA_GATTC_BG_TCK;

typedef struct {
    BOOLEAN             in_use;
    BD_ADDR             remote_bda;
} tBTA_GATTC_CONN;

enum {
    BTA_GATTC_STATE_DISABLED,
    BTA_GATTC_STATE_ENABLING,
    BTA_GATTC_STATE_ENABLED,
    BTA_GATTC_STATE_DISABLING
};

typedef struct {
    UINT8             state;

    tBTA_GATTC_CONN     conn_track[BTA_GATTC_CONN_MAX];
    tBTA_GATTC_BG_TCK   bg_track[BTA_GATTC_KNOWN_SR_MAX];
    tBTA_GATTC_RCB      cl_rcb[BTA_GATTC_CL_MAX];

    tBTA_GATTC_CLCB     clcb[BTA_GATTC_CLCB_MAX];
    tBTA_GATTC_SERV     known_server[BTA_GATTC_KNOWN_SR_MAX];

    tSDP_DISCOVERY_DB   *p_sdp_db;
    UINT16              sdp_conn_id;
} tBTA_GATTC_CB;

/*****************************************************************************
**  Global data
*****************************************************************************/

/* GATTC control block */
#if BTA_DYNAMIC_MEMORY == FALSE
extern tBTA_GATTC_CB  bta_gattc_cb;
#else
extern tBTA_GATTC_CB *bta_gattc_cb_ptr;
#define bta_gattc_cb (*bta_gattc_cb_ptr)
#endif

/*****************************************************************************
**  Function prototypes
*****************************************************************************/
extern BOOLEAN bta_gattc_hdl_event(BT_HDR *p_msg);
extern BOOLEAN bta_gattc_sm_execute(tBTA_GATTC_CLCB *p_clcb, UINT16 event, tBTA_GATTC_DATA *p_data);

/* function processed outside SM */
extern void bta_gattc_disable(tBTA_GATTC_CB *p_cb);
extern void bta_gattc_register(tBTA_GATTC_CB *p_cb, tBTA_GATTC_DATA *p_data);
extern void bta_gattc_start_if(tBTA_GATTC_CB *p_cb, tBTA_GATTC_DATA *p_data);
extern void bta_gattc_process_api_open (tBTA_GATTC_CB *p_cb, tBTA_GATTC_DATA *p_msg);
extern void bta_gattc_process_api_open_cancel (tBTA_GATTC_CB *p_cb, tBTA_GATTC_DATA *p_msg);
extern void bta_gattc_deregister(tBTA_GATTC_CB *p_cb, tBTA_GATTC_RCB  *p_clreg);
extern void bta_gattc_process_enc_cmpl(tBTA_GATTC_CB *p_cb, tBTA_GATTC_DATA *p_msg);

/* function within state machine */
extern void bta_gattc_open(tBTA_GATTC_CLCB *p_clcb, tBTA_GATTC_DATA *p_data);
extern void bta_gattc_open_fail(tBTA_GATTC_CLCB *p_clcb, tBTA_GATTC_DATA *p_data);
extern void bta_gattc_open_error(tBTA_GATTC_CLCB *p_clcb, tBTA_GATTC_DATA *p_data);

extern void bta_gattc_cancel_open(tBTA_GATTC_CLCB *p_clcb, tBTA_GATTC_DATA *p_data);
extern void bta_gattc_cancel_open_ok(tBTA_GATTC_CLCB *p_clcb, tBTA_GATTC_DATA *p_data);
extern void bta_gattc_cancel_open_error(tBTA_GATTC_CLCB *p_clcb, tBTA_GATTC_DATA *p_data);

extern void bta_gattc_conn(tBTA_GATTC_CLCB *p_clcb, tBTA_GATTC_DATA *p_data);

extern void bta_gattc_close(tBTA_GATTC_CLCB *p_clcb, tBTA_GATTC_DATA *p_data);
extern void bta_gattc_close_fail(tBTA_GATTC_CLCB *p_clcb, tBTA_GATTC_DATA *p_data);
extern void bta_gattc_disc_close(tBTA_GATTC_CLCB *p_clcb, tBTA_GATTC_DATA *p_data);

extern void bta_gattc_start_discover(tBTA_GATTC_CLCB *p_clcb, tBTA_GATTC_DATA *p_data);
extern void bta_gattc_disc_cmpl(tBTA_GATTC_CLCB *p_clcb, tBTA_GATTC_DATA *p_data);
extern void bta_gattc_read(tBTA_GATTC_CLCB *p_clcb, tBTA_GATTC_DATA *p_data);
extern void bta_gattc_write(tBTA_GATTC_CLCB *p_clcb, tBTA_GATTC_DATA *p_data);
extern void bta_gattc_op_cmpl(tBTA_GATTC_CLCB *p_clcb, tBTA_GATTC_DATA *p_data);
extern void bta_gattc_q_cmd(tBTA_GATTC_CLCB *p_clcb, tBTA_GATTC_DATA *p_data);
extern void bta_gattc_search(tBTA_GATTC_CLCB *p_clcb, tBTA_GATTC_DATA *p_data);
extern void bta_gattc_fail(tBTA_GATTC_CLCB *p_clcb, tBTA_GATTC_DATA *p_data);
extern void bta_gattc_confirm(tBTA_GATTC_CLCB *p_clcb, tBTA_GATTC_DATA *p_data);
extern void bta_gattc_execute(tBTA_GATTC_CLCB *p_clcb, tBTA_GATTC_DATA *p_data);
extern void bta_gattc_read_multi(tBTA_GATTC_CLCB *p_clcb, tBTA_GATTC_DATA *p_data);
extern void bta_gattc_ci_open(tBTA_GATTC_CLCB *p_clcb, tBTA_GATTC_DATA *p_data);
extern void bta_gattc_ci_load(tBTA_GATTC_CLCB *p_clcb, tBTA_GATTC_DATA *p_data);
extern void bta_gattc_ci_close(tBTA_GATTC_CLCB *p_clcb, tBTA_GATTC_DATA *p_data);
extern void bta_gattc_ci_save(tBTA_GATTC_CLCB *p_clcb, tBTA_GATTC_DATA *p_data);
extern void bta_gattc_cache_open(tBTA_GATTC_CLCB *p_clcb, tBTA_GATTC_DATA *p_data);
extern void bta_gattc_ignore_op_cmpl(tBTA_GATTC_CLCB *p_clcb, tBTA_GATTC_DATA *p_data);
extern void bta_gattc_restart_discover(tBTA_GATTC_CLCB *p_clcb, tBTA_GATTC_DATA *p_msg);
extern void bta_gattc_init_bk_conn(tBTA_GATTC_API_OPEN *p_data, tBTA_GATTC_RCB *p_clreg);
extern void bta_gattc_cancel_bk_conn(tBTA_GATTC_API_CANCEL_OPEN *p_data);
extern void bta_gattc_send_open_cback( tBTA_GATTC_RCB *p_clreg, tBTA_GATT_STATUS status,
                                       BD_ADDR remote_bda, UINT16 conn_id, tBTA_TRANSPORT transport,  UINT16 mtu);
extern void bta_gattc_process_api_refresh(tBTA_GATTC_CB *p_cb, tBTA_GATTC_DATA *p_msg);
extern void bta_gattc_cfg_mtu(tBTA_GATTC_CLCB *p_clcb, tBTA_GATTC_DATA *p_data);
#if BLE_INCLUDED == TRUE
extern void bta_gattc_listen(tBTA_GATTC_CB *p_cb, tBTA_GATTC_DATA *p_msg);
extern void bta_gattc_broadcast(tBTA_GATTC_CB *p_cb, tBTA_GATTC_DATA *p_msg);
#endif
/* utility functions */
extern tBTA_GATTC_CLCB *bta_gattc_find_clcb_by_cif (UINT8 client_if, BD_ADDR remote_bda, tBTA_TRANSPORT transport);
extern tBTA_GATTC_CLCB *bta_gattc_find_clcb_by_conn_id (UINT16 conn_id);
extern tBTA_GATTC_CLCB *bta_gattc_clcb_alloc(tBTA_GATTC_IF client_if, BD_ADDR remote_bda, tBTA_TRANSPORT transport);
extern void bta_gattc_clcb_dealloc(tBTA_GATTC_CLCB *p_clcb);
extern tBTA_GATTC_CLCB *bta_gattc_find_alloc_clcb(tBTA_GATTC_IF client_if, BD_ADDR remote_bda, tBTA_TRANSPORT transport);
extern tBTA_GATTC_RCB *bta_gattc_cl_get_regcb(UINT8 client_if);
extern tBTA_GATTC_SERV *bta_gattc_find_srcb(BD_ADDR bda);
extern tBTA_GATTC_SERV *bta_gattc_srcb_alloc(BD_ADDR bda);
extern tBTA_GATTC_SERV *bta_gattc_find_scb_by_cid (UINT16 conn_id);
extern tBTA_GATTC_CLCB *bta_gattc_find_int_conn_clcb(tBTA_GATTC_DATA *p_msg);
extern tBTA_GATTC_CLCB *bta_gattc_find_int_disconn_clcb(tBTA_GATTC_DATA *p_msg);

extern BOOLEAN bta_gattc_enqueue(tBTA_GATTC_CLCB *p_clcb, tBTA_GATTC_DATA *p_data);

extern UINT16 bta_gattc_id2handle(tBTA_GATTC_SERV *p_srcb, tBTA_GATT_SRVC_ID *p_service_id, tBTA_GATT_ID *p_char_id, tBTA_GATT_ID *p_descr_uuid);
extern BOOLEAN bta_gattc_handle2id(tBTA_GATTC_SERV *p_srcb, UINT16 handle, tBTA_GATT_SRVC_ID *service_id, tBTA_GATT_ID *char_id, tBTA_GATT_ID *p_type);
extern BOOLEAN bta_gattc_uuid_compare (tBT_UUID *p_src, tBT_UUID *p_tar, BOOLEAN is_precise);
extern void bta_gattc_pack_attr_uuid(tBTA_GATTC_CACHE_ATTR   *p_attr, tBT_UUID *p_uuid);
extern BOOLEAN bta_gattc_check_notif_registry(tBTA_GATTC_RCB  *p_clreg, tBTA_GATTC_SERV *p_srcb, tBTA_GATTC_NOTIFY  *p_notify);
extern tBTA_GATT_STATUS bta_gattc_pack_read_cb_data(tBTA_GATTC_SERV *p_srcb, tBT_UUID *p_descr_uuid, tGATT_VALUE *p_attr, tBTA_GATT_READ_VAL *p_value);
extern BOOLEAN bta_gattc_mark_bg_conn (tBTA_GATTC_IF client_if,  BD_ADDR_PTR remote_bda, BOOLEAN add, BOOLEAN is_listen);
extern BOOLEAN bta_gattc_check_bg_conn (tBTA_GATTC_IF client_if,  BD_ADDR remote_bda, UINT8 role);
extern UINT8 bta_gattc_num_reg_app(void);
extern void bta_gattc_clear_notif_registration(UINT16 conn_id);
extern tBTA_GATTC_SERV *bta_gattc_find_srvr_cache(BD_ADDR bda);
extern BOOLEAN bta_gattc_charid_compare(tBTA_GATTC_CHAR_ID *p_src, tBTA_GATTC_CHAR_ID *p_tar);
extern BOOLEAN bta_gattc_srvcid_compare(tBTA_GATT_SRVC_ID *p_src, tBTA_GATT_SRVC_ID *p_tar);
extern void bta_gattc_cpygattid(tBTA_GATT_ID *p_des, tBTA_GATT_ID *p_src);

/* discovery functions */
extern void bta_gattc_disc_res_cback (UINT16 conn_id, tGATT_DISC_TYPE disc_type, tGATT_DISC_RES *p_data);
extern void bta_gattc_disc_cmpl_cback (UINT16 conn_id, tGATT_DISC_TYPE disc_type, tGATT_STATUS status);
extern tBTA_GATT_STATUS bta_gattc_discover_procedure(UINT16 conn_id, tBTA_GATTC_SERV *p_server_cb, UINT8 disc_type);
extern tBTA_GATT_STATUS bta_gattc_discover_pri_service(UINT16 conn_id, tBTA_GATTC_SERV *p_server_cb, UINT8 disc_type);
extern void bta_gattc_search_service(tBTA_GATTC_CLCB *p_clcb, tBT_UUID *p_uuid);
extern tBTA_GATT_STATUS bta_gattc_query_cache(UINT16 conn_id, UINT8 query_type, tBTA_GATT_SRVC_ID *p_srvc_id,
        tBTA_GATT_ID *p_start_rec, tBT_UUID *p_uuid_cond,
        tBTA_GATT_ID *p_output, void *p_param);
extern tBTA_GATT_STATUS bta_gattc_init_cache(tBTA_GATTC_SERV *p_srvc_cb);
extern void bta_gattc_rebuild_cache(tBTA_GATTC_SERV *p_srcv, UINT16 num_attr, tBTA_GATTC_NV_ATTR *p_attr, UINT16 attr_index);
extern BOOLEAN bta_gattc_cache_save(tBTA_GATTC_SERV *p_srvc_cb, UINT16 conn_id);


extern tBTA_GATTC_CONN *bta_gattc_conn_alloc(BD_ADDR remote_bda);
extern tBTA_GATTC_CONN *bta_gattc_conn_find(BD_ADDR remote_bda);
extern tBTA_GATTC_CONN *bta_gattc_conn_find_alloc(BD_ADDR remote_bda);
extern BOOLEAN bta_gattc_conn_dealloc(BD_ADDR remote_bda);

#endif /* BTA_GATTC_INT_H */<|MERGE_RESOLUTION|>--- conflicted
+++ resolved
@@ -77,20 +77,12 @@
 
 /* max client application GATTC can support */
 #ifndef     BTA_GATTC_CL_MAX
-<<<<<<< HEAD
-#define     BTA_GATTC_CL_MAX    4 // 32
-=======
 #define     BTA_GATTC_CL_MAX    3 // 32
->>>>>>> 1173106a
 #endif
 
 /* max known devices GATTC can support */
 #ifndef     BTA_GATTC_KNOWN_SR_MAX
-<<<<<<< HEAD
-#define     BTA_GATTC_KNOWN_SR_MAX    4 // 10
-=======
 #define     BTA_GATTC_KNOWN_SR_MAX    3 // 10
->>>>>>> 1173106a
 #endif
 
 #define BTA_GATTC_CONN_MAX      GATT_MAX_PHY_CHANNEL
